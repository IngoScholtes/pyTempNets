﻿# -*- coding: utf-8 -*-
"""
Created on Fri Aug 14 17:01:45 2015
@author: Ingo Scholtes

(c) Copyright ETH Zürich, Chair of Systems Design, 2015
"""

import os
import igraph
import numpy as np
from subprocess import call

import pyTempNet as tn

from pyTempNet.Log import *

def exportTikzUnfolded(t, filename):
    """Generates a tikz file that can be compiled to obtain a time-unfolded 
        representation of the temporal network.
            
    @param filename: the name of the tex file to be generated."""    
        
    output = []
            
    output.append('\\documentclass{article}\n')
    output.append('\\usepackage{tikz}\n')
    output.append('\\usepackage{verbatim}\n')
    output.append('\\usepackage[active,tightpage]{preview}\n')
    output.append('\\PreviewEnvironment{tikzpicture}\n')
    output.append('\\setlength\PreviewBorder{5pt}%\n')
    output.append('\\usetikzlibrary{arrows}\n')
    output.append('\\usetikzlibrary{positioning}\n')
    output.append('\\begin{document}\n')
    output.append('\\begin{center}\n')
    output.append('\\newcounter{a}\n')
    output.append("\\begin{tikzpicture}[->,>=stealth',auto,scale=0.5, every node/.style={scale=0.9}]\n")
    output.append("\\tikzstyle{node} = [fill=lightgray,text=black,circle]\n")
    output.append("\\tikzstyle{v} = [fill=black,text=white,circle]\n")
    output.append("\\tikzstyle{dst} = [fill=lightgray,text=black,circle]\n")
    output.append("\\tikzstyle{lbl} = [fill=white,text=black,circle]\n")

    last = ''
            
    for n in np.sort(t.nodes):
        if last == '':
            output.append("\\node[lbl]                     (" + n + "-0)   {$" + n + "$};\n")
        else:
            output.append("\\node[lbl,right=0.5cm of "+last+"-0] (" + n + "-0)   {$" + n + "$};\n")
        last = n
            
    output.append("\\setcounter{a}{0}\n")
    output.append("\\foreach \\number in {"+ str(min(t.ordered_times))+ ",...," + str(max(t.ordered_times)+1) + "}{\n")
    output.append("\\setcounter{a}{\\number}\n")
    output.append("\\addtocounter{a}{-1}\n")
    output.append("\\pgfmathparse{\\thea}\n")
        
    for n in  np.sort(t.nodes):
        output.append("\\node[v,below=0.3cm of " + n + "-\\pgfmathresult]     (" + n + "-\\number) {};\n")
    output.append("\\node[lbl,left=0.5cm of " + np.sort(t.nodes)[0] + "-\\number]    (col-\\pgfmathresult) {$t=$\\number};\n")
    output.append("}\n")
    output.append("\\path[->,thick]\n")
    i = 1
        
    for ts in t.ordered_times:
        for edge in t.time[ts]:
            output.append("(" + edge[0] + "-" + str(ts) + ") edge (" + edge[1] + "-" + str(ts + 1) + ")\n")
            i += 1                                
    output.append(";\n")
    output.append("""\end{tikzpicture}
\end{center}
\end{document}""")
        
    # create directory if necessary to avoid IO errors
    directory = os.path.dirname( filename )
    if not os.path.exists( directory ):
        os.makedirs( directory )
        
    text_file = open(filename, "w")
    text_file.write(''.join(output))
    text_file.close()
                    


def exportMovie(t, output_file, visual_style = None, realtime = True, directed = True, maxSteps=-1, fps=10):
    """Exports a video showing the evolution of the temporal network.
        
    @param output_file: the filename of the mp4 video to be generated
    @param visual_style: the igraph visual style to be used for the individual frames of the video.
        If the parameter value is None, a standard visual style will be used.
    @param realtime: Whether to generate a frame for every time step between the minimum and maximum timestamps, or only for those 
        where at least one node is active. For realtime=true, phases with no activity are retained in the video and there is a direct relation
        between the real time and the frame number. 
    @param maxSteps: The maximum number of time steps to export. For the default value -1 all steps in the evolution of the temporal network
        will be exported.
    @param delay: The delay in ms after each frame in the video. For the default value of 10, the framerate of the generated video will be 100 fps. 
    """
    prefix = str(np.random.randint(0,10000))
        
    # TODO: Make sure that frames directory exists
    exportMovieFrames(t, 'frames' + os.sep + prefix, visual_style = visual_style, realtime = realtime, directed = directed, maxSteps=maxSteps)
    os.remove(output_file)        

    Log.add('Encoding video ...')
    x = call("ffmpeg -nostdin -framerate " + str(fps) + " -i frames" + os.sep + prefix + "_frame_%05d.png -c:v libx264 -r 30 -pix_fmt yuv420p " + output_file, shell=True)
    Log.add('finished.')




def exportMovieFrames(t, fileprefix, visual_style = None, realtime = True, directed = True, maxSteps=-1):
    """Exports a sequence of numbered images showing the evolution of the temporal network. The resulting frames can be encoded into 
    custm video formats, for instance using ffmpeg. 
        
    @param output_file: the prefix of the file names to be used for the individual images
    @param visual_style: the igraph visual style to be used for the individual frames of the video.
        If the parameter value is None, a standard visual style will be used.
    @param realtime: Whether to generate a frame for every time step between the minimum and maximum timestamps, or only for those 
        where at least one node is active. For realtime=true, phases with no activity are retained in the video and there is a direct relation
        between the real time and the frame number. 
    @param maxSteps: The maximum number of time steps to export. For the default value -1 all steps in the evolution of the temporal network
        will be exported.
    """

    g = t.igraphFirstOrder()        

    if visual_style == None:
        Log.add('No visual style specified, setting to defaults', Severity.WARNING)
        visual_style = {}
        visual_style["vertex_color"] = "lightblue"
        visual_style["vertex_label"] = g.vs["name"]
        visual_style["edge_curved"] = .5
        visual_style["vertex_size"] = 30
            
        # Use layout from first-order aggregate network
        visual_style["layout"] = g.layout_auto() 
        
    # make sure there is a directory for the frames to avoid IO errors
    directory = os.path.dirname(fileprefix)
    if not os.path.exists( directory ):
        os.makedirs( directory )
         
    i = 0
    # Generate movie frames
    if realtime == True:
        t_range = range(min(t.time.keys()), max(t.time.keys())+1)
    else:
        t_range = t.ordered_times

    if maxSteps>0:
        t_range = t_range[:maxSteps]

    for ts in t_range:
        i += 1
<<<<<<< HEAD
        slice = igraph.Graph(n=len(g.vs()), directed=False)
=======
        slice = igraph.Graph(n=len(g.vs()), directed=directed)
>>>>>>> 345fd567
        slice.vs["name"] = g.vs["name"]

        for e in t.time[ts]:
            slice.add_edge(e[0], e[1])
        igraph.plot(slice, fileprefix + '_frame_' + str(ts).zfill(5) + '.png', **visual_style)
        if i % 100 == 0:
            Log.add('Wrote movie frame ' + str(i) + ' of ' + str(len(t_range)))<|MERGE_RESOLUTION|>--- conflicted
+++ resolved
@@ -100,7 +100,7 @@
     # TODO: Make sure that frames directory exists
     exportMovieFrames(t, 'frames' + os.sep + prefix, visual_style = visual_style, realtime = realtime, directed = directed, maxSteps=maxSteps)
     os.remove(output_file)        
-
+            
     Log.add('Encoding video ...')
     x = call("ffmpeg -nostdin -framerate " + str(fps) + " -i frames" + os.sep + prefix + "_frame_%05d.png -c:v libx264 -r 30 -pix_fmt yuv420p " + output_file, shell=True)
     Log.add('finished.')
@@ -152,11 +152,7 @@
 
     for ts in t_range:
         i += 1
-<<<<<<< HEAD
-        slice = igraph.Graph(n=len(g.vs()), directed=False)
-=======
         slice = igraph.Graph(n=len(g.vs()), directed=directed)
->>>>>>> 345fd567
         slice.vs["name"] = g.vs["name"]
 
         for e in t.time[ts]:
