--- conflicted
+++ resolved
@@ -342,18 +342,18 @@
                             s = e_in[0]
                             d = e_out[1]
                             if s != v and v != d:
-                                indeg_v = len(tgts[t][v])
-                                outdeg_v = len(srcs[future_t][v])
-
-                                # Create a weighted two-path tuple
-                                # (s, v, d, weight)
-                                two_path = (s,v,d, float(1)/(indeg_v*outdeg_v))
-
-                                # TODO: Add support for time-stamped links which have link weights w by themselves, i.e. (u,v;t;w)
-
-                                tpappend(two_path)
-                                self.twopathsByNode[v].setdefault(t, []).append(two_path)
-                                self.twopathsByTime[t].setdefault(v, []).append(two_path)
+                            indeg_v = len(tgts[t][v])
+                            outdeg_v = len(srcs[future_t][v])                                    
+
+                            # Create a weighted two-path tuple
+                            # (s, v, d, weight)
+                            two_path = (s,v,d, float(1)/(indeg_v*outdeg_v))
+
+                            # TODO: Add support for time-stamped links which have link weights w by themselves, i.e. (u,v;t;w)
+
+                            tpappend(two_path)
+                            self.twopathsByNode[v].setdefault(t, []).append(two_path)
+                            self.twopathsByTime[t].setdefault(v, []).append(two_path)
         
         self.tpcount = len(self.twopaths)
 
@@ -544,32 +544,25 @@
         
         if self.tpcount == -1:
             self.extractTwoPaths()
-
+        
         timestamps = [e[2] for e in self.tedges]
         edges = list(self.tedges)
         
         if l==0:
             l = len(self.tedges)
         for i in range(l):
-<<<<<<< HEAD
             
             if with_replacement:
-                # Pick random link
+            # Pick random link
                 edge = edges[np.random.randint(0, len(edges))]
                 # Pick random time stamp
                 #time = timestamps[np.random.randint(0, len(timestamps))]
             else:
                 # Pick random link
                 edge = edges.pop(np.random.randint(0, len(edges)))
-                # Pick random time stamp
+            # Pick random time stamp
                 #time = timestamps.pop(np.random.randint(0, len(timestamps)))            
             
-=======
-            # Pick random link
-            edge = self.tedges[np.random.randint(0, len(self.tedges))]
-            # Pick random time stamp
-            time = self.ordered_times[np.random.randint(0, len(self.ordered_times))]
->>>>>>> 345fd567
             # Generate new time-stamped link
             tedges.append( (edge[0], edge[1], i) )
 
