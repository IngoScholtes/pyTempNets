--- conflicted
+++ resolved
@@ -10,12 +10,9 @@
 import time as tm
 import numpy as np
 import scipy.linalg as spl
-<<<<<<< HEAD
 import os
 from collections import defaultdict
-=======
 import sys
->>>>>>> e0e8db48
 
 class TemporalNetwork:
     """A class representing a temporal network consisting of a sequence of time-stamped edges"""
@@ -65,13 +62,10 @@
         self.g2n = 0
         
         end = tm.clock()
-        print "Time spent in constructor: %1.2f" % (end - start)
-        
-<<<<<<< HEAD
-    def readFile(self, filename, sep=',', fformat="TEDGE", timestampformat="%s"):
-=======
+        print("Time spent in constructor: %1.2f", (end - start))
+        
+
     def readFile(filename, sep=',', fformat="TEDGE", timestampformat="%s", maxlines=sys.maxsize):
->>>>>>> e0e8db48
         """ Reads time-stamped edges from TEDGE or TRIGRAM file. If fformat is TEDGES,
             the file is expected to contain lines in the format 'v,w,t' each line 
             representing a directed time-stamped link from v to w at time t.
@@ -122,12 +116,8 @@
         
         # Read time-stamped edges
         line = f.readline()
-<<<<<<< HEAD
-        while not line.strip() == '':
-=======
         n = 1 
-        while not line is '' and n <= maxlines:
->>>>>>> e0e8db48
+        while not line.strip() == '' and n <= maxlines:
             fields = line.rstrip().split(sep)
             if fformat =="TEDGE":
                 timestamp = fields[time_ix]
@@ -203,7 +193,7 @@
             sources[ts].setdefault(source, []).append(e)
         
         mid = tm.clock()
-        print "\tTime spent for creating index: %1.2f" % (mid - start)
+        print("\tTime spent for creating index: %1.2f", (mid - start))
 
         # Extract time-respecting paths of length two             
         prev_t = -1
@@ -240,9 +230,9 @@
         self.tpcount = len(self.twopaths)
         
         end = tm.clock()
-        print "\tTime spent extracting twopaths: %1.2f" % (end - mid)
+        print("\tTime spent extracting twopaths: %1.2f", (end - mid))
         end = end - start
-        print("Time elapsed in extractTwoPaths(): %1.2f" % end)
+        print("Time elapsed in extractTwoPaths(): %1.2f", end)
 
         
     def TwoPathCount(self):
@@ -292,67 +282,6 @@
         return self.g1
 
 
-        
-    def igraphSecondOrderLegacy(self):
-        """Returns the second-order time-aggregated network
-           corresponding to this temporal network. This network corresponds to 
-           a second-order Markov model reproducing both the link statistics and 
-           (first-order) order correlations in the underlying temporal network.
-           
-           NOTE: This code is substantially slower than the version below.
-           Edgelist with corresponding weights are the same, but the measures
-           * Entropy growth rate ratio
-           * Analytical slow-down factor for diffusion
-           * Algebraic Connectivity (G2)
-           * Algebraic Connectivity (G2 null)
-           give slightly varied results. They are however equivalent up to e-11"""
-        
-        start = tm.clock()
-        
-        if self.g2 != 0:
-            return self.g2
-
-        if self.tpcount == -1:
-            self.extractTwoPaths() 
-
-        for v in self.nodes:
-            self.g1.add_vertex(str(v))
-
-        # Index dictionaries to speed up network construction
-        # (circumventing igraph operations to check 
-        # whether nodes or edges exist)
-        edges = {}
-
-        for tp in self.twopaths:
-
-            try:
-                x = edges[tp[0]+tp[1]]
-                self.g1.es()[edges[tp[0]+tp[1]]]["weight"] += float(tp[3])
-            except KeyError:
-                edges[tp[0]+tp[1]] = len(self.g1.es())
-                self.g1.add_edge(tp[0], tp[1], weight=tp[3])
-
-            try:
-                x = edges[tp[1]+tp[2]]
-                self.g1.es()[edges[tp[1]+tp[2]]]["weight"] += float(tp[3])
-            except KeyError:
-                edges[tp[1]+tp[2]] = len(self.g1.es())
-<<<<<<< HEAD
-                self.g1.add_edge(tp[1], tp[2], weight=tp[3]) 
-            
-        end = tm.clock() - start
-        print("Time elapsed in igraphSecondOrderLegacy(): %1.2f" % end)
-        return self.g2
-      
-      
-=======
-                self.g1.add_edge(tp[1], tp[2], weight=tp[3])
-
-        return self.g1
-
-
-        
->>>>>>> e0e8db48
     def igraphSecondOrder(self):
         """Returns the second-order time-aggregated network
            corresponding to this temporal network. This network corresponds to 
@@ -409,7 +338,7 @@
         n_vertices = len(g2.vs)
         
         g2time = tm.clock()
-        print "\tTime elapsed for construction of g2: %1.2f" % (g2time - start)
+        print("\tTime elapsed for construction of g2: %1.2f", (g2time - start))
 
         # Compute stationary distribution to obtain expected edge weights in pi
         A = np.matrix(list(g2.get_adjacency(attribute='weight', default=0)))
@@ -422,20 +351,20 @@
             assert T[i,:].all() >= 0 and T[i,:].all() <= 1
 
         loop = tm.clock()
-        print "\t\tTime for matrices and loop: %1.2f" % (loop - g2time)
+        print("\t\tTime for matrices and loop: %1.2f", (loop - g2time))
         
         # TODO: Newer timng data suggests that this step is the most expensive one
         # NOTE: overwriting the matrix does not improve performance
         w, v = spl.eig(T, left=True, right=False)
         eigen = tm.clock()
-        print "\t\tTime for eigenvalue calculation: %1.2f" % (eigen - loop)
+        print("\t\tTime for eigenvalue calculation: %1.2f", (eigen - loop))
         
         pi = v[:,np.argsort(-w)][:,0]
         pi = np.real(pi/sum(pi))
         
         before = tm.clock()
-        print "\t\tTime after eig() call: %1.2f" % (before - eigen)
-        print "\tTime elapsed for matrix stuff: %1.2f" % (before - g2time)
+        print("\t\tTime after eig() call: %1.2f", (before - eigen))
+        print("\tTime elapsed for matrix stuff: %1.2f", (before - g2time))
 
         
         # Construct null model second-order network
@@ -446,7 +375,7 @@
             self.g2n.add_vertex(name=v["name"])
             
         graph = tm.clock()
-        print "\tTime elapsed for graph and vertices: %1.2f" % (graph - before)
+        print("\tTime elapsed for graph and vertices: %1.2f", (graph - before))
         
         # TODO: This operation is the bottleneck for large data sets!
         # TODO: Only iterate over those edge pairs, that actually are two paths!
@@ -470,7 +399,7 @@
         self.g2n.add_edges( edge_dict.keys() )
         self.g2n.es["weight"] = edge_dict.values()
         end = tm.clock()
-        print "\tTime elapsed for adding edges: %1.2f" % (end - graph)
+        print("\tTime elapsed for adding edges: %1.2f", (end - graph))
         
         end = end - start
         print("time elapsed in igraphSecondOrderNull(): %1.2f" % end )
